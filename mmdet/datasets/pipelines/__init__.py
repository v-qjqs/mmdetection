--- conflicted
+++ resolved
@@ -12,42 +12,11 @@
                          RandomCrop, RandomFlip, Resize, SegRescale)
 
 __all__ = [
-<<<<<<< HEAD
-    'Compose',
-    'to_tensor',
-    'ToTensor',
-    'ImageToTensor',
-    'ToDataContainer',
-    'Transpose',
-    'Collect',
-    'LoadAnnotations',
-    'LoadImageFromFile',
-    'LoadImageFromWebcam',
-    'LoadMultiChannelImageFromFiles',
-    'LoadProposals',
-    'MultiScaleFlipAug',
-    'Resize',
-    'RandomFlip',
-    'Pad',
-    'RandomCrop',
-    'Normalize',
-    'SegRescale',
-    'MinIoURandomCrop',
-    'Expand',
-    'PhotoMetricDistortion',
-    'Albu',
-    'InstaBoost',
-    'RandomCenterCropPad',
-    'AutoAugment',
-    'CutOut',
-    'Shear',
-=======
     'Compose', 'to_tensor', 'ToTensor', 'ImageToTensor', 'ToDataContainer',
     'Transpose', 'Collect', 'DefaultFormatBundle', 'LoadAnnotations',
     'LoadImageFromFile', 'LoadImageFromWebcam',
     'LoadMultiChannelImageFromFiles', 'LoadProposals', 'MultiScaleFlipAug',
     'Resize', 'RandomFlip', 'Pad', 'RandomCrop', 'Normalize', 'SegRescale',
     'MinIoURandomCrop', 'Expand', 'PhotoMetricDistortion', 'Albu',
-    'InstaBoost', 'RandomCenterCropPad', 'AutoAugment', 'CutOut'
->>>>>>> f240bf9d
+    'InstaBoost', 'RandomCenterCropPad', 'AutoAugment', 'CutOut', 'Shear'
 ]