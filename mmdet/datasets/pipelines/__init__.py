--- conflicted
+++ resolved
@@ -14,17 +14,9 @@
 __all__ = [
     'Compose', 'to_tensor', 'ToTensor', 'ImageToTensor', 'ToDataContainer',
     'Transpose', 'Collect', 'LoadAnnotations', 'LoadImageFromFile',
-<<<<<<< HEAD
-    'LoadMultiChannelImageFromFiles', 'LoadProposals', 'MultiScaleFlipAug',
-    'Resize', 'RandomFlip', 'Pad', 'RandomCrop', 'Normalize', 'SegRescale',
-    'MinIoURandomCrop', 'Expand', 'PhotoMetricDistortion', 'Albu',
-    'InstaBoost', 'RandomCenterCropPad', 'AutoAugment', 'CutOut', 'Color',
-    'Sharpness', 'Equalize'
-=======
     'LoadImageFromWebcam', 'LoadMultiChannelImageFromFiles', 'LoadProposals',
     'MultiScaleFlipAug', 'Resize', 'RandomFlip', 'Pad', 'RandomCrop',
     'Normalize', 'SegRescale', 'MinIoURandomCrop', 'Expand',
     'PhotoMetricDistortion', 'Albu', 'InstaBoost', 'RandomCenterCropPad',
-    'AutoAugment', 'CutOut'
->>>>>>> e53caaf2
+    'AutoAugment', 'CutOut', 'Color', 'Sharpness', 'Equalize'
 ]