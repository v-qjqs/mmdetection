--- conflicted
+++ resolved
@@ -12,41 +12,11 @@
 from .translate import Translate
 
 __all__ = [
-<<<<<<< HEAD
-    'Compose',
-    'to_tensor',
-    'ToTensor',
-    'ImageToTensor',
-    'ToDataContainer',
-    'Transpose',
-    'Collect',
-    'LoadAnnotations',
-    'LoadImageFromFile',
-    'LoadMultiChannelImageFromFiles',
-    'LoadProposals',
-    'MultiScaleFlipAug',
-    'Resize',
-    'RandomFlip',
-    'Pad',
-    'RandomCrop',
-    'Normalize',
-    'SegRescale',
-    'MinIoURandomCrop',
-    'Expand',
-    'PhotoMetricDistortion',
-    'Albu',
-    'InstaBoost',
-    'RandomCenterCropPad',
-    'AutoAugment',
-    'CutOut',
-    'Translate',
-=======
     'Compose', 'to_tensor', 'ToTensor', 'ImageToTensor', 'ToDataContainer',
     'Transpose', 'Collect', 'LoadAnnotations', 'LoadImageFromFile',
     'LoadImageFromWebcam', 'LoadMultiChannelImageFromFiles', 'LoadProposals',
     'MultiScaleFlipAug', 'Resize', 'RandomFlip', 'Pad', 'RandomCrop',
     'Normalize', 'SegRescale', 'MinIoURandomCrop', 'Expand',
     'PhotoMetricDistortion', 'Albu', 'InstaBoost', 'RandomCenterCropPad',
-    'AutoAugment', 'CutOut'
->>>>>>> e53caaf2
+    'AutoAugment', 'CutOut', 'Translate'
 ]