--- conflicted
+++ resolved
@@ -6,14 +6,9 @@
 from mmdet.core.evaluation.bbox_overlaps import bbox_overlaps
 from mmdet.models.dense_heads import (AnchorHead, CornerHead, FCOSHead,
                                       FSAFHead, GuidedAnchorHead, PAAHead,
-<<<<<<< HEAD
                                       SABLRetinaHead, TransformerHead,
-                                      YOLACTHead, YOLACTProtonet,
+                                      VFNetHead, YOLACTHead, YOLACTProtonet,
                                       YOLACTSegmHead, paa_head)
-=======
-                                      SABLRetinaHead, VFNetHead, YOLACTHead,
-                                      YOLACTProtonet, YOLACTSegmHead, paa_head)
->>>>>>> 34e9572c
 from mmdet.models.dense_heads.paa_head import levels_to_images
 from mmdet.models.roi_heads.bbox_heads import BBoxHead, SABLHead
 from mmdet.models.roi_heads.mask_heads import FCNMaskHead, MaskIoUHead
